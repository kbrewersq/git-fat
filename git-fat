#!/usr/bin/env python
# -*- mode:python -*-

from __future__ import print_function, with_statement

import sys
import hashlib
import tempfile
import os
import subprocess
import shlex
import shutil
import itertools
import threading
import time
import collections

try:
    from subprocess import check_output
    del check_output
except ImportError:
    def backport_check_output(*popenargs, **kwargs):
        r"""Run command with arguments and return its output as a byte string.

        Backported from Python 2.7 as it's implemented as pure python on stdlib.

        >>> check_output(['/usr/bin/python', '--version'])
        Python 2.6.2
        """
        process = subprocess.Popen(stdout=subprocess.PIPE, *popenargs, **kwargs)
        output, unused_err = process.communicate()
        retcode = process.poll()
        if retcode:
            cmd = kwargs.get("args")
            if cmd is None:
                cmd = popenargs[0]
            error = subprocess.CalledProcessError(retcode, cmd)
            error.output = output
            raise error
        return output
    subprocess.check_output = backport_check_output

BLOCK_SIZE = 4096

def verbose_stderr(*args, **kwargs):
    return print(*args, file=sys.stderr, **kwargs)
def verbose_ignore(*args, **kwargs):
    pass

def mkdir_p(path):
    import errno
    try:
        os.makedirs(path)
    except OSError as exc: # Python >2.5
        if exc.errno == errno.EEXIST and os.path.isdir(path):
            pass
        else: raise

def umask():
    """Get umask without changing it."""
    old = os.umask(0)
    os.umask(old)
    return old

def readblocks(stream):
    bytes = 0
    while True:
        data = stream.read(BLOCK_SIZE)
        bytes += len(data)
        if not data:
            break
        yield data
def cat_iter(initer, outstream):
    for block in initer:
        outstream.write(block)
def cat(instream, outstream):
    return cat_iter(readblocks(instream), outstream)
def difftreez_reader(input):
    """Incremental reader for git diff-tree -z output

    :oldmode newmode oldsha1 newsha1 modflag\0filename\0:oldmode newmode ...
    """
    buffer = []
    partial = ''
    while True:
        newread = input.read(BLOCK_SIZE)
        if not newread:
            break
        partial += newread
        while True:
            head, sep, partial = partial.partition('\0')
            if not sep:
                partial = head
                break
            buffer.append(head)
            if len(buffer) == 2:
                oldmode, newmode, oldhash, newhash, modflag = buffer[0].split()
                path = buffer[1]
                yield (newhash, modflag, path)
                buffer = []
def gitconfig_get(name, file=None):
    args = ['git', 'config', '--get']
    if file is not None:
        args += ['--file', file]
    args.append(name)
    p = subprocess.Popen(args, stdout=subprocess.PIPE)
    output = p.communicate()[0].strip()
    if p.returncode and file is None:
        return None
    elif p.returncode:
        return gitconfig_get(name)
    else:
        return output
def gitconfig_set(name, value, file=None):
    args = ['git', 'config']
    if file is not None:
        args += ['--file', file]
    args += [name, value]
    p = subprocess.check_call(args)

class GitFat(object):
    DecodeError = RuntimeError
    def __init__(self):
        self.verbose = verbose_stderr if os.environ.get('GIT_FAT_VERBOSE') else verbose_ignore
        self.gitroot = subprocess.check_output('git rev-parse --show-toplevel'.split()).strip()
        self.gitdir = subprocess.check_output('git rev-parse --git-dir'.split()).strip()
        self.objdir = os.path.join(self.gitdir, 'fat', 'objects')
        if os.environ.get('GIT_FAT_VERSION') == '1':
            self.encode = self.encode_v1
        else:
            self.encode = self.encode_v2
        def magiclen(enc):
            return len(enc(hashlib.sha1('dummy').hexdigest(), 5))
        self.magiclen = magiclen(self.encode) # Current version
        self.magiclens = [magiclen(enc) for enc in [self.encode_v1, self.encode_v2]] # All prior versions
    def setup(self):
        mkdir_p(self.objdir)
    def get_rsync(self):
        cfgpath   = os.path.join(self.gitroot,'.gitfat')
        remote    = gitconfig_get('rsync.remote', file=cfgpath)
        ssh_port  = gitconfig_get('rsync.sshport', file=cfgpath)
        ssh_user  = gitconfig_get('rsync.sshuser', file=cfgpath)
        options   = gitconfig_get('rsync.options', file=cfgpath)
        if remote is None:
            raise RuntimeError('No rsync.remote in %s' % cfgpath)
        return remote, ssh_port, ssh_user, options
    def get_rsync_command(self,push):
        (remote, ssh_port, ssh_user, options) = self.get_rsync()
        if push:
            self.verbose('Pushing to %s' % (remote))
        else:
            self.verbose('Pulling from %s' % (remote))

        cmd = ['rsync', '--progress', '--ignore-existing', '--from0', '--files-from=-']
        rshopts = ''
        if ssh_user:
            rshopts += ' -l ' + ssh_user
        if ssh_port:
            rshopts += ' -p ' + ssh_port
        if rshopts:
            cmd.append('--rsh=ssh' + rshopts)
        if options:
            cmd += options.split(' ')
        if push:
            cmd += [self.objdir + '/', remote + '/']
        else:
            cmd += [remote + '/', self.objdir + '/']
        return cmd
    def revparse(self, revname):
        return subprocess.check_output(['git', 'rev-parse', revname]).strip()
    def encode_v1(self, digest, bytes):
        'Produce legacy representation of file to be stored in repository.'
        return '#$# git-fat %s\n' % (digest,)
    def encode_v2(self, digest, bytes):
        'Produce representation of file to be stored in repository. 20 characters can hold 64-bit integers.'
        return '#$# git-fat %s %20d\n' % (digest, bytes)
    def decode(self, string, noraise=False):
        cookie = '#$# git-fat '
        if string.startswith(cookie):
            parts = string[len(cookie):].split()
            digest = parts[0]
            bytes = int(parts[1]) if len(parts) > 1 else None
            return digest, bytes
        elif noraise:
            return None, None
        else:
            raise GitFat.DecodeError('Could not decode %s' % (string))
    def decode_stream(self, stream):
        'Return digest if git-fat cache, otherwise return iterator over entire file contents'
        preamble = stream.read(self.magiclen)
        try:
            return self.decode(preamble)
        except GitFat.DecodeError:
            # Not sure if this is the right behavior
            return itertools.chain([preamble], readblocks(stream)), None
    def decode_file(self, fname):
        # Fast check
        try:
            stat = os.lstat(fname)
        except OSError:
            return False, None
        if stat.st_size != self.magiclen:
            return False, None
        # read file
        try:
            digest, bytes = self.decode_stream(open(fname))
        except IOError:
            return False, None
        if isinstance(digest, str):
            return digest, bytes
        else:
            return None, bytes
    def decode_clean(self, body):
        '''
        Attempt to decode version in working tree. The tree version could be changed to have a more
        useful message than the machine-readable copy that goes into the repository. If the tree
        version decodes successfully, it indicates that the fat data is not currently available in
        this repository.
        '''
        digest, bytes = self.decode(body, noraise=True)
        return digest
    def filter_clean(self, instream, outstreamclean):
        h = hashlib.new('sha1')
        bytes = 0
        fd, tmpname = tempfile.mkstemp(dir=self.objdir)
        try:
            ishanging = False
            cached = False                # changes to True when file is cached
            with os.fdopen(fd, 'w') as cache:
                outstream = cache
                blockiter = readblocks(instream)
                firstblock = True
                for block in readblocks(instream):
                    if firstblock:
                        if len(block) == self.magiclen and self.decode_clean(block[0:self.magiclen]):
                            ishanging = True              # Working tree version is verbatim from repository (not smudged)
                            outstream = outstreamclean
                        firstblock = False
                    h.update(block)
                    bytes += len(block)
                    outstream.write(block)
                outstream.flush()
            digest = h.hexdigest()
            objfile = os.path.join(self.objdir, digest)
            if not ishanging:
                if os.path.exists(objfile):
                    self.verbose('git-fat filter-clean: cache already exists %s' % objfile)
                    os.remove(tmpname)
                else:
                    # Set permissions for the new file using the current umask
                    os.chmod(tmpname, int('444', 8) & ~umask())
                    os.rename(tmpname, objfile)
                    self.verbose('git-fat filter-clean: caching to %s' % objfile)
                cached = True
                outstreamclean.write(self.encode(digest, bytes))
        finally:
            if not cached:
                os.remove(tmpname)

    def cmd_filter_clean(self):
        '''
        The clean filter runs when a file is added to the index. It gets the "smudged" (tree)
        version of the file on stdin and produces the "clean" (repository) version on stdout.
        '''
        self.setup()
        self.filter_clean(sys.stdin, sys.stdout)

    def cmd_filter_smudge(self):
        self.setup()
        result, bytes = self.decode_stream(sys.stdin)
        if isinstance(result, str):       # We got a digest
            objfile = os.path.join(self.objdir, result)
            try:
                cat(open(objfile), sys.stdout)
                self.verbose('git-fat filter-smudge: restoring from %s' % objfile)
            except IOError:                 # file not found
                self.verbose('git-fat filter-smudge: fat object missing %s' % objfile)
                sys.stdout.write(self.encode(result, bytes))   # could leave a better notice about how to recover this file
        else:                             # We have an iterable over the original input.
            self.verbose('git-fat filter-smudge: not a managed file')
            cat_iter(result, sys.stdout)
    def catalog_objects(self):
        return set(os.listdir(self.objdir))
    def referenced_objects(self, rev=None, all=False):
        referenced = set()
        if all:
            rev = '--all'
        elif rev is None:
            rev = self.revparse('HEAD')
        p1 = subprocess.Popen(['git','rev-list','--objects',rev], stdout=subprocess.PIPE)
        p2 = subprocess.Popen(['git','cat-file','--batch-check'], stdin=subprocess.PIPE, stdout=subprocess.PIPE)
        def cut_sha1hash(input, output):
            for line in input:
                output.write(line.split()[0] + '\n')
            output.close()
        cut_thread = threading.Thread(target=cut_sha1hash, args=(p1.stdout, p2.stdin))
        cut_thread.start()
        for line in p2.stdout:
            objhash, objtype, size = line.split()
            if objtype == 'blob' and int(size) in self.magiclens:
                try:
                    fathash = self.decode(subprocess.check_output(['git', 'cat-file', '-p', objhash]))[0]
                    referenced.add(fathash)
                except GitFat.DecodeError:
                    pass
        cut_thread.join()
        p1.wait()
        p2.wait()
        return referenced

    def orphan_files(self, patterns=[]):
        'generator for all orphan placeholders in the working tree'
        for fname in subprocess.check_output(['git', 'ls-files', '-z'] + patterns).split('\x00')[:-1]:
            digest = self.decode_file(fname)[0]
            if digest:
                yield (digest, fname)

    def cmd_status(self, args):
        self.setup()
        catalog = self.catalog_objects()
        refargs = dict()
        if '--all' in args:
            refargs['all'] = True
        referenced = self.referenced_objects(**refargs)
        garbage = catalog - referenced
        orphans = referenced - catalog
        if '--all' in args:
            for obj in referenced:
                print(obj)
        if orphans:
            print('Orphan objects:')
            for orph in orphans:
                print('    ' + orph)
        if garbage:
            print('Garbage objects:')
            for g in garbage:
                print('    ' + g)
    def is_dirty(self):
        return subprocess.call(['git', 'diff-index', '--quiet', 'HEAD']) == 0
    def cmd_push(self, args):
        'Push anything that I have stored and referenced'
        self.setup()
        # Default to push only those objects referenced by current HEAD
        # (includes history). Finer-grained pushing would be useful.
        pushall = '--all' in args
        files = self.referenced_objects(all=pushall) & self.catalog_objects()
        cmd = self.get_rsync_command(push=True)
        self.verbose('Executing: %s' % ' '.join(cmd))
        p = subprocess.Popen(cmd, stdin=subprocess.PIPE)
        p.communicate(input='\x00'.join(files))
        if p.returncode:
            sys.exit(p.returncode)
    def checkout(self, show_orphans=False):
        'Update any stale files in the present working tree'
        self.assert_init_done()
        for digest, fname in self.orphan_files():
            objpath = os.path.join(self.objdir, digest)
            if os.access(objpath, os.R_OK):
                print('Restoring %s -> %s' % (digest, fname))
                # The output of our smudge filter depends on the existence of
                # the file in .git/fat/objects, but git caches the file stat
                # from the previous time the file was smudged, therefore it
                # won't try to re-smudge. I don't know a git command that
                # specifically invalidates that cache, but touching the file
                # also does the trick.
                os.utime(fname, None)
                # This re-smudge is essentially a copy that restores permissions.
                subprocess.check_call(['git', 'checkout-index', '--index', '--force', fname])
            elif show_orphans:
                print('Data unavailable: %s %s' % (digest,fname))
    def cmd_pull(self, args):
        'Pull anything that I have referenced, but not stored'
        self.setup()
        refargs = dict()
        if '--all' in args:
            refargs['all'] = True
        for arg in args:
            if arg.startswith('-') or len(arg) != 40:
                continue
            rev = self.revparse(arg)
            if rev:
                refargs['rev'] = rev
        files = self.filter_objects(refargs, self.parse_pull_patterns(args))
        cmd = self.get_rsync_command(push=False)
        self.verbose('Executing: %s' % ' '.join(cmd))
        p = subprocess.Popen(cmd, stdin=subprocess.PIPE)
        p.communicate(input='\x00'.join(files))
        if p.returncode:
            sys.exit(p.returncode)
        self.checkout()

    def parse_pull_patterns(self, args):
        if '--' not in args:
            return ['']
        else:
            idx = args.index('--')
            patterns  = args[idx+1:] #we don't care about '--'
            return patterns

    def filter_objects(self, refargs, patterns):
        files = self.referenced_objects(**refargs) - self.catalog_objects()
        if refargs.get('all'): # Currently ignores patterns; can we efficiently do both?
            return files
        orphans_matched = list(self.orphan_files(patterns))
        orphans_objects = set(map(lambda x: x[0], orphans_matched))
        return files & orphans_objects

    def cmd_checkout(self, args):
        self.checkout(show_orphans=True)

    def cmd_gc(self):
        garbage = self.catalog_objects() - self.referenced_objects()
        print('Unreferenced objects to remove: %d' % len(garbage))
        for obj in garbage:
            fname = os.path.join(self.objdir, obj)
            print('%10d %s' % (os.stat(fname).st_size, obj))
            os.remove(fname)
<<<<<<< HEAD
    def is_init_done(self):
        return gitconfig_get('filter.fat.clean') or gitconfig_get('filter.fat.smudge')
    def assert_init_done(self):
        if not self.is_init_done():
            sys.stderr.write('fatal: git-fat is not yet configured in this repository.\n')
            sys.stderr.write('Run "git fat init" to configure.\n')
            sys.exit(1)
=======

    def cmd_verify(self):
        """Print details of git-fat objects with incorrect data hash"""
        corrupted_objects = []
        for obj in self.catalog_objects():
            fname = os.path.join(self.objdir, obj)
            h = hashlib.new('sha1')
            for block in readblocks(open(fname)):
                h.update(block)
            data_hash = h.hexdigest()
            if obj != data_hash:
                corrupted_objects.append((obj, data_hash))
        if corrupted_objects:
            print('Corrupted objects: %d' % len(corrupted_objects))
            for obj, data_hash in corrupted_objects:
                print('%s data hash is %s' % (obj, data_hash))
            sys.exit(1)

>>>>>>> 6ca25da3
    def cmd_init(self):
        self.setup()
        if self.is_init_done():
            print('Git fat already configured, check configuration in .git/config')
        else:
            gitconfig_set('filter.fat.clean', 'git-fat filter-clean')
            gitconfig_set('filter.fat.smudge', 'git-fat filter-smudge')
            print('Initialized git fat')
    def gen_large_blobs(self, revs, threshsize):
        """Build dict of all blobs"""
        time0 = time.time()
        def hash_only(input, output):
            """The output of git rev-list --objects shows extra info for blobs, subdirectory trees, and tags.
            This truncates to one hash per line.
            """
            for line in input:
                output.write(line[:40] + '\n')
            output.close()
        revlist = subprocess.Popen(['git', 'rev-list', '--all', '--objects'], stdout=subprocess.PIPE, bufsize=-1)
        objcheck = subprocess.Popen(['git', 'cat-file', '--batch-check'], stdin=subprocess.PIPE, stdout=subprocess.PIPE, bufsize=-1)
        hashonly = threading.Thread(target=hash_only, args=(revlist.stdout, objcheck.stdin))
        hashonly.start()
        numblobs = 0; numlarge = 1
        # Build dict with the sizes of all large blobs
        for line in objcheck.stdout:
            objhash, blob, size = line.split()
            if blob != 'blob':
                continue
            size = int(size)
            numblobs += 1
            if size > threshsize:
                numlarge += 1
                yield objhash, size
        revlist.wait()
        objcheck.wait()
        hashonly.join()
        time1 = time.time()
        self.verbose('%d of %d blobs are >= %d bytes [elapsed %.3fs]' % (numlarge, numblobs, threshsize, time1-time0))
    def cmd_find(self, args):
        maxsize = int(args[0])
        blobsizes = dict(self.gen_large_blobs('--all', maxsize))
        time0 = time.time()
        # Find all names assumed by large blobs (those in blobsizes)
        pathsizes = collections.defaultdict(lambda:set())
        revlist = subprocess.Popen(['git', 'rev-list', '--all'], stdout=subprocess.PIPE, bufsize=-1)
        difftree = subprocess.Popen(['git', 'diff-tree', '--root', '--no-renames', '--no-commit-id', '--diff-filter=AMCR', '-r', '--stdin', '-z'],
                                    stdin=revlist.stdout, stdout=subprocess.PIPE)
        for newblob, modflag, path in difftreez_reader(difftree.stdout):
            bsize = blobsizes.get(newblob)
            if bsize:                     # We care about this blob
                pathsizes[path].add(bsize)
        time1 = time.time()
        self.verbose('Found %d paths in %.3f s' % (len(pathsizes), time1-time0))
        maxlen = max(map(len,pathsizes)) if pathsizes else 0
        for path, sizes in sorted(pathsizes.items(), cmp=lambda (p1,s1),(p2,s2): cmp(max(s1),max(s2)), reverse=True):
            print('%-*s filter=fat -text # %10d %d' % (maxlen, path,max(sizes),len(sizes)))
        revlist.wait()
        difftree.wait()
    def cmd_index_filter(self, args):
        manage_gitattributes = '--manage-gitattributes' in args
        filelist = set(f.strip() for f in open(args[0]).readlines())
        lsfiles = subprocess.Popen(['git', 'ls-files', '-s'], stdout=subprocess.PIPE)
        updateindex = subprocess.Popen(['git', 'update-index', '--index-info'], stdin=subprocess.PIPE)
        for line in lsfiles.stdout:
            mode, sep, tail = line.partition(' ')
            blobhash, sep, tail = tail.partition(' ')
            stageno, sep, tail = tail.partition('\t')
            filename = tail.strip()
            if filename not in filelist:
                continue
            if mode == "120000":
                # skip symbolic links
                continue
            # This file will contain the hash of the cleaned object
            hashfile = os.path.join(self.gitdir, 'fat', 'index-filter', blobhash)
            try:
                cleanedobj = open(hashfile).read().rstrip()
            except IOError:
                catfile = subprocess.Popen(['git', 'cat-file', 'blob', blobhash], stdout=subprocess.PIPE)
                hashobject = subprocess.Popen(['git', 'hash-object', '-w', '--stdin'], stdin=subprocess.PIPE, stdout=subprocess.PIPE)
                def dofilter():
                    self.filter_clean(catfile.stdout, hashobject.stdin)
                    hashobject.stdin.close()
                filterclean = threading.Thread(target=dofilter)
                filterclean.start()
                cleanedobj = hashobject.stdout.read().rstrip()
                catfile.wait()
                hashobject.wait()
                filterclean.join()
                mkdir_p(os.path.dirname(hashfile))
                open(hashfile, 'w').write(cleanedobj + '\n')
            updateindex.stdin.write('%s %s %s\t%s\n' % (mode, cleanedobj, stageno, filename))
        if manage_gitattributes:
            try:
                mode, blobsha1, stageno, filename = subprocess.check_output(['git', 'ls-files', '-s', '.gitattributes']).split()
                gitattributes_lines = subprocess.check_output(['git', 'cat-file', 'blob', blobsha1]).splitlines()
            except ValueError:  # Nothing to unpack, thus no file
                mode, stageno = '100644', '0'
                gitattributes_lines = []
            gitattributes_extra = ['%s filter=fat -text' % line.split()[0] for line in filelist]
            hashobject = subprocess.Popen(['git', 'hash-object', '-w', '--stdin'], stdin=subprocess.PIPE, stdout=subprocess.PIPE)
            stdout, stderr = hashobject.communicate('\n'.join(gitattributes_lines + gitattributes_extra) + '\n')
            updateindex.stdin.write('%s %s %s\t%s\n' % (mode, stdout.strip(), stageno, '.gitattributes'))
        updateindex.stdin.close()
        lsfiles.wait()
        updateindex.wait()


if __name__ == '__main__':
    fat = GitFat()
    cmd = sys.argv[1] if len(sys.argv) > 1 else ''
    if cmd == 'filter-clean':
        fat.cmd_filter_clean()
    elif cmd == 'filter-smudge':
        fat.cmd_filter_smudge()
    elif cmd == 'init':
        fat.cmd_init()
    elif cmd == 'status':
        fat.cmd_status(sys.argv[2:])
    elif cmd == 'push':
        fat.cmd_push(sys.argv[2:])
    elif cmd == 'pull':
        fat.cmd_pull(sys.argv[2:])
    elif cmd == 'gc':
        fat.cmd_gc()
    elif cmd == 'verify':
        fat.cmd_verify()
    elif cmd == 'checkout':
        fat.cmd_checkout(sys.argv[2:])
    elif cmd == 'find':
        fat.cmd_find(sys.argv[2:])
    elif cmd == 'index-filter':
        fat.cmd_index_filter(sys.argv[2:])
    else:
        print('Usage: git fat [init|status|push|pull|gc|verify|checkout|find|index-filter]', file=sys.stderr)<|MERGE_RESOLUTION|>--- conflicted
+++ resolved
@@ -415,7 +415,6 @@
             fname = os.path.join(self.objdir, obj)
             print('%10d %s' % (os.stat(fname).st_size, obj))
             os.remove(fname)
-<<<<<<< HEAD
     def is_init_done(self):
         return gitconfig_get('filter.fat.clean') or gitconfig_get('filter.fat.smudge')
     def assert_init_done(self):
@@ -423,7 +422,6 @@
             sys.stderr.write('fatal: git-fat is not yet configured in this repository.\n')
             sys.stderr.write('Run "git fat init" to configure.\n')
             sys.exit(1)
-=======
 
     def cmd_verify(self):
         """Print details of git-fat objects with incorrect data hash"""
@@ -442,7 +440,6 @@
                 print('%s data hash is %s' % (obj, data_hash))
             sys.exit(1)
 
->>>>>>> 6ca25da3
     def cmd_init(self):
         self.setup()
         if self.is_init_done():
